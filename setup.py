from os import path
from setuptools import setup, find_packages

INFO = {'name': 'mecode',
<<<<<<< HEAD
        'version': '0.2.13',
=======
        'version': '0.2.11',
>>>>>>> 4fbf9cff
        'description': 'Simple GCode generator',
        'author': 'Rodrigo Telles',
        'author_email': 'rtelles@g.harvard.edu',
        }

here = path.abspath(path.dirname(__file__))

'''gather install package requirements'''
with open(path.join(here, 'requirements.txt')) as requirements_file:
    # Parse requirements.txt, ignoring any commented-out lines.
    requirements = [line for line in requirements_file.read().splitlines()
                    if not line.startswith('#')]
    
requirements = [r for r in requirements if not r.startswith('git+')]

'''gather development requirements'''
with open(path.join(here, 'requirements.dev.txt')) as dev_requirements_file:
    # Parse requirements.txt, ignoring any commented-out lines.
    dev_requirements = [line for line in dev_requirements_file.read().splitlines()
                    if not line.startswith('#')]
    
dev_requirements = [r for r in dev_requirements if not r.startswith('git+')]

setup(
    name=INFO['name'],
    version=INFO['version'],
    description=INFO['description'],
    author=INFO['author'],
    author_email=INFO['author_email'],
    packages=find_packages(),
    url='https://github.com/rtellez700/mecode',
    download_url='https://github.com/rtellez700/mecode/tarball/master',
    keywords=['gcode', '3dprinting', 'cnc', 'reprap', 'additive'],
    zip_safe=False,
    package_data = {
        '': ['*.txt', '*.md'],
    },
    install_requires=requirements,
    tests_require=dev_requirements,
)<|MERGE_RESOLUTION|>--- conflicted
+++ resolved
@@ -2,11 +2,7 @@
 from setuptools import setup, find_packages
 
 INFO = {'name': 'mecode',
-<<<<<<< HEAD
-        'version': '0.2.13',
-=======
-        'version': '0.2.11',
->>>>>>> 4fbf9cff
+        'version': '0.2.14',
         'description': 'Simple GCode generator',
         'author': 'Rodrigo Telles',
         'author_email': 'rtelles@g.harvard.edu',
